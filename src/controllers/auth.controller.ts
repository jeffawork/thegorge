import { Request, Response } from 'express';
// NextFunction removed - not used in this controller
import { BaseController } from './base.controller';
import {
  LoginDto,
  IndividualRegistrationDto,
  OrganizationRegistrationDto,
  JoinOrganizationDto,
  RefreshTokenDto,
  ChangePasswordDto,
  ForgotPasswordDto,
  ResetPasswordDto,
} from '../dto/auth.dto';
import { AuthService } from '../services/authService';
import { ValidationException } from '../exceptions';
// AuthenticationException removed - not currently used
import { validate } from 'class-validator';
import { plainToClass } from 'class-transformer';

export class AuthController extends BaseController {
  private authService: AuthService;

  constructor(authService: AuthService) {
    super();
    this.authService = authService;
  }

  async login(req: Request, res: Response): Promise<void> {
    try {
      const loginDto = plainToClass(LoginDto, req.body);
      const validationErrors = await validate(loginDto);

      if (validationErrors.length > 0) {
        throw new ValidationException('Invalid login data', validationErrors);
      }

<<<<<<< HEAD
      const result = await this.authService.login(loginDto);
=======
      const result = await this.authService.login({ email: loginDto.email, password: loginDto.password });
>>>>>>> 42de00b8
      this.sendSuccess(res, result, 'Login successful');
    } catch (error) {
      this.handleError(error, req, res);
    }
  }

  async register(req: Request, res: Response): Promise<void> {
    try {
      const registrationData = req.body;
      
      // Validate registration type first
      if (!registrationData.registrationType) {
        throw new ValidationException('Registration type is required');
      }
      
      let result;
      let validationErrors: any[] = [];
      
      switch (registrationData.registrationType) {
      case 'individual': {
        const individualDto = plainToClass(IndividualRegistrationDto, registrationData);
        validationErrors = await validate(individualDto);
        if (validationErrors.length === 0) {
          result = await this.authService.registerIndividual(individualDto);
        }
        break;
      }
      case 'organization': {
        const orgDto = plainToClass(OrganizationRegistrationDto, registrationData);
        validationErrors = await validate(orgDto);
        if (validationErrors.length === 0) {
          result = await this.authService.registerOrganization(orgDto);
        }
        break;
      }
      case 'join_organization': {
        const joinDto = plainToClass(JoinOrganizationDto, registrationData);
        validationErrors = await validate(joinDto);
        if (validationErrors.length === 0) {
          result = await this.authService.joinOrganization(joinDto);
        }
        break;
      }
      default:
        throw new ValidationException('Invalid registration type');
      }
      
      if (validationErrors.length > 0) {
        throw new ValidationException('Invalid registration data', validationErrors);
      }

      this.sendCreated(res, result, 'User registered successfully');
    } catch (error) {
      this.handleError(error, req, res);
    }
  }

  async refreshToken(req: Request, res: Response): Promise<void> {
    try {
      const refreshDto = plainToClass(RefreshTokenDto, req.body);
      const validationErrors = await validate(refreshDto);

      if (validationErrors.length > 0) {
        throw new ValidationException('Invalid refresh token data', validationErrors);
      }

      const result = await this.authService.refreshToken(refreshDto.refreshToken);
      this.sendSuccess(res, result, 'Token refreshed successfully');
    } catch (error) {
      this.handleError(error, req, res);
    }
  }

  async getProfile(req: Request, res: Response): Promise<void> {
    try {
      const userId = this.getUserId(req);
      const user = await this.authService.getProfile(userId);
      this.sendSuccess(res, user, 'Profile retrieved successfully');
    } catch (error) {
      this.handleError(error, req, res);
    }
  }

  async updateProfile(req: Request, res: Response): Promise<void> {
    try {
      const userId = this.getUserId(req);
      const result = await this.authService.updateProfile(userId, req.body);
      this.sendSuccess(res, result, 'Profile updated successfully');
    } catch (error) {
      this.handleError(error, req, res);
    }
  }

  async changePassword(req: Request, res: Response): Promise<void> {
    try {
      const changePasswordDto = plainToClass(ChangePasswordDto, req.body);
      const validationErrors = await validate(changePasswordDto);

      if (validationErrors.length > 0) {
        throw new ValidationException('Invalid password change data', validationErrors);
      }

      const userId = this.getUserId(req);
      await this.authService.changePassword(
        userId,
        changePasswordDto.currentPassword,
        changePasswordDto.newPassword,
      );

      this.sendSuccess(res, null, 'Password changed successfully');
    } catch (error) {
      this.handleError(error, req, res);
    }
  }

  async forgotPassword(req: Request, res: Response): Promise<void> {
    try {
      const forgotPasswordDto = plainToClass(ForgotPasswordDto, req.body);
      const validationErrors = await validate(forgotPasswordDto);

      if (validationErrors.length > 0) {
        throw new ValidationException('Invalid email', validationErrors);
      }

      await this.authService.forgotPassword(forgotPasswordDto.email);
      this.sendSuccess(res, null, 'Password reset email sent');
    } catch (error) {
      this.handleError(error, req, res);
    }
  }

  async resetPassword(req: Request, res: Response): Promise<void> {
    try {
      const resetPasswordDto = plainToClass(ResetPasswordDto, req.body);
      const validationErrors = await validate(resetPasswordDto);

      if (validationErrors.length > 0) {
        throw new ValidationException('Invalid reset password data', validationErrors);
      }

      await this.authService.resetPassword(
        resetPasswordDto.token,
        resetPasswordDto.newPassword,
      );

      this.sendSuccess(res, null, 'Password reset successfully');
    } catch (error) {
      this.handleError(error, req, res);
    }
  }

  async logout(req: Request, res: Response): Promise<void> {
    try {
      const userId = this.getUserId(req);
      await this.authService.logout(userId);
      this.sendSuccess(res, null, 'Logged out successfully');
    } catch (error) {
      this.handleError(error, req, res);
    }
  }
}<|MERGE_RESOLUTION|>--- conflicted
+++ resolved
@@ -34,11 +34,7 @@
         throw new ValidationException('Invalid login data', validationErrors);
       }
 
-<<<<<<< HEAD
-      const result = await this.authService.login(loginDto);
-=======
       const result = await this.authService.login({ email: loginDto.email, password: loginDto.password });
->>>>>>> 42de00b8
       this.sendSuccess(res, result, 'Login successful');
     } catch (error) {
       this.handleError(error, req, res);
